/*
 * Copyright (c) 2013, Willow Garage, Inc.
 * All rights reserved.
 *
 * Redistribution and use in source and binary forms, with or without
 * modification, are permitted provided that the following conditions are met:
 *
 *     * Redistributions of source code must retain the above copyright
 *       notice, this list of conditions and the following disclaimer.
 *     * Redistributions in binary form must reproduce the above copyright
 *       notice, this list of conditions and the following disclaimer in the
 *       documentation and/or other materials provided with the distribution.
 *     * Neither the name of the Willow Garage, Inc. nor the names of its
 *       contributors may be used to endorse or promote products derived from
 *       this software without specific prior written permission.
 *
 * THIS SOFTWARE IS PROVIDED BY THE COPYRIGHT HOLDERS AND CONTRIBUTORS "AS IS"
 * AND ANY EXPRESS OR IMPLIED WARRANTIES, INCLUDING, BUT NOT LIMITED TO, THE
 * IMPLIED WARRANTIES OF MERCHANTABILITY AND FITNESS FOR A PARTICULAR PURPOSE
 * ARE DISCLAIMED. IN NO EVENT SHALL THE COPYRIGHT OWNER OR CONTRIBUTORS BE
 * LIABLE FOR ANY DIRECT, INDIRECT, INCIDENTAL, SPECIAL, EXEMPLARY, OR
 * CONSEQUENTIAL DAMAGES (INCLUDING, BUT NOT LIMITED TO, PROCUREMENT OF
 * SUBSTITUTE GOODS OR SERVICES; LOSS OF USE, DATA, OR PROFITS; OR BUSINESS
 * INTERRUPTION) HOWEVER CAUSED AND ON ANY THEORY OF LIABILITY, WHETHER IN
 * CONTRACT, STRICT LIABILITY, OR TORT (INCLUDING NEGLIGENCE OR OTHERWISE)
 * ARISING IN ANY WAY OUT OF THE USE OF THIS SOFTWARE, EVEN IF ADVISED OF THE
 * POSSIBILITY OF SUCH DAMAGE.
 */

/*
 * Author: Chad Rockey, Mike O'Driscoll
 */

#include <urg_node/urg_c_wrapper.hpp>

#include <chrono>
#include <cinttypes>
#include <limits>
#include <memory>
#include <string>
#include <vector>

#include "boost/crc.hpp"

namespace urg_node
{

URGCWrapper::URGCWrapper(
  const EthernetConnection & connection, bool & using_intensity,
  bool & using_multiecho, const rclcpp::Logger & logger)
: ip_address_(connection.ip_address),
  ip_port_(connection.ip_port),
  serial_port_(""),
  serial_baud_(0),
  use_intensity_(using_intensity),
  use_multiecho_(using_multiecho),
  system_latency_(std::chrono::seconds(0)),
  user_latency_(std::chrono::seconds(0)),
  logger_(logger)
{
  (void) adj_alpha_;

  long baudrate_or_port = (long)ip_port_;  // NOLINT
  const char * device = ip_address_.c_str();

  int result = urg_open(&urg_, URG_ETHERNET, device, baudrate_or_port);
  if (result < 0) {
    std::stringstream ss;
    ss << "Could not open network Hokuyo:\n";
    ss << ip_address_ << ":" << ip_port_ << "\n";
    ss << urg_error(&urg_);
    throw std::runtime_error(ss.str());
  }

  initialize(using_intensity, using_multiecho);
}

URGCWrapper::URGCWrapper(
  const SerialConnection & connection,
  bool & using_intensity, bool & using_multiecho, const rclcpp::Logger & logger)
: ip_address_(""),
  ip_port_(0),
  serial_port_(connection.serial_port),
  serial_baud_(connection.serial_baud),
  use_intensity_(using_intensity),
  use_multiecho_(using_multiecho),
  system_latency_(std::chrono::seconds(0)),
  user_latency_(std::chrono::seconds(0)),
  logger_(logger)
{
  (void) adj_alpha_;

  long baudrate_or_port = (long)serial_baud_;  // NOLINT
  const char * device = serial_port_.c_str();

  int result = urg_open(&urg_, URG_SERIAL, device, baudrate_or_port);
  if (result < 0) {
    std::stringstream ss;
    ss << "Could not open serial Hokuyo:\n";
    ss << serial_port_ << " @ " << serial_baud_ << "\n";
    ss << urg_error(&urg_);
    stop();
    urg_close(&urg_);
    throw std::runtime_error(ss.str());
  }

  initialize(using_intensity, using_multiecho);
}

void URGCWrapper::initialize(bool & using_intensity, bool & using_multiecho)
{
  int urg_data_size = urg_max_data_size(&urg_);
  // urg_max_data_size can return a negative, error code value.
  // Resizing based on this value will fail.
  if (urg_data_size < 0) {
    // This error can be caused by a URG-04LX in SCIP 1.1 mode, so we try to set SCIP 2.0 mode.
    if (setToSCIP2() && urg_max_data_size(&urg_) >= 0) {
      // If setting SCIP 2.0 was successful, we set urg_data_size to the correct value.
      urg_data_size = urg_max_data_size(&urg_);
    } else {
      urg_.last_errno = urg_data_size;
      std::stringstream ss;
      ss << "Could not initialize Hokuyo:\n";
      ss << urg_error(&urg_);
      stop();
      urg_close(&urg_);
      throw std::runtime_error(ss.str());
    }
  }
  // Ocassionally urg_max_data_size returns a string pointer,
  // make sure we don't allocate too much space,
  // the current known max is 1440 steps
  if (urg_data_size > 5000) {
    urg_data_size = 5000;
  }
  data_.resize(urg_data_size * URG_MAX_ECHO);
  intensity_.resize(urg_data_size * URG_MAX_ECHO);

  started_ = false;
  frame_id_ = "";
  first_step_ = 0;
  last_step_ = 0;
  cluster_ = 1;
  skip_ = 0;

  hardware_clock_ = 0.0;
  last_hardware_time_stamp_ = 0;
  hardware_clock_adj_ = 0.0;
  adj_count_ = 0;

  if (using_intensity) {
    // try to init intensity mode
    while (rclcpp::ok()) {
      RCLCPP_INFO(logger_, "Trying to init intensity mode");
      if (isIntensitySupported()) {
        RCLCPP_INFO(logger_, "Intensity mode init success");
        using_intensity = true;
        break;
      }
    }
  }

  if (using_multiecho) {
    using_multiecho = isMultiEchoSupported();
  }

  use_intensity_ = using_intensity;
  use_multiecho_ = using_multiecho;

  measurement_type_ = URG_DISTANCE;
  if (use_intensity_ && use_multiecho_) {
    measurement_type_ = URG_MULTIECHO_INTENSITY;
  } else if (use_intensity_) {
    measurement_type_ = URG_DISTANCE_INTENSITY;
  } else if (use_multiecho_) {
    measurement_type_ = URG_MULTIECHO;
  }
}

void URGCWrapper::start()
{
  if (!started_) {
    int result = urg_start_measurement(&urg_, measurement_type_, 0, skip_);
    if (result < 0) {
      std::stringstream ss;
      ss << "Could not start Hokuyo measurement:\n";
      if (use_intensity_) {
        ss << "With Intensity" << "\n";
      }
      if (use_multiecho_) {
        ss << "With MultiEcho" << "\n";
      }
      ss << urg_error(&urg_);
      throw std::runtime_error(ss.str());
    }
  }
  started_ = true;
}

void URGCWrapper::stop()
{
  urg_stop_measurement(&urg_);
  started_ = false;
}

URGCWrapper::~URGCWrapper()
{
  stop();
  urg_close(&urg_);
}

bool URGCWrapper::grabScan(sensor_msgs::msg::LaserScan & msg)
{
  msg.header.frame_id = frame_id_;
  msg.angle_min = getAngleMin();
  msg.angle_max = getAngleMax();
  msg.angle_increment = getAngleIncrement();
  msg.scan_time = getScanPeriod();
  msg.time_increment = getTimeIncrement();
  msg.range_min = getRangeMin();
  msg.range_max = getRangeMax();

  // Grab scan
  int num_beams = 0;
  long time_stamp = 0;  // NOLINT
  unsigned long long system_time_stamp = 0;  // NOLINT

  if (use_intensity_) {
    num_beams = urg_get_distance_intensity(
      &urg_, &data_[0], &intensity_[0], &time_stamp,
      &system_time_stamp);
  } else {
    num_beams = urg_get_distance(&urg_, &data_[0], &time_stamp, &system_time_stamp);
  }
  if (num_beams <= 0) {
    return false;
  }

  // Fill scan
  builtin_interfaces::msg::Time stampTime = rclcpp::Time(static_cast<int64_t>(system_time_stamp)) +
    system_latency_ + user_latency_ + getAngularTimeOffset();
  msg.header.stamp = stampTime;
  msg.ranges.resize(num_beams);

  if (use_intensity_) {
    msg.intensities.resize(num_beams);
  }

  for (int i = 0; i < num_beams; i++) {
    if (data_[(i) + 0] != 0) {
      msg.ranges[i] = static_cast<float>(data_[i]) / 1000.0;
      if (use_intensity_) {
        msg.intensities[i] = intensity_[i];
      }
    } else {
      msg.ranges[i] = std::numeric_limits<float>::quiet_NaN();
      continue;
    }
  }
  return true;
}

bool URGCWrapper::grabScan(sensor_msgs::msg::MultiEchoLaserScan & msg)
{
  msg.header.frame_id = frame_id_;
  msg.angle_min = getAngleMin();
  msg.angle_max = getAngleMax();
  msg.angle_increment = getAngleIncrement();
  msg.scan_time = getScanPeriod();
  msg.time_increment = getTimeIncrement();
  msg.range_min = getRangeMin();
  msg.range_max = getRangeMax();

  // Grab scan
  int num_beams = 0;
  long time_stamp = 0;  // NOLINT
  unsigned long long system_time_stamp;  // NOLINT

  if (use_intensity_) {
    num_beams = urg_get_multiecho_intensity(
      &urg_, &data_[0], &intensity_[0], &time_stamp,
      &system_time_stamp);
  } else {
    num_beams = urg_get_multiecho(&urg_, &data_[0], &time_stamp, &system_time_stamp);
  }
  if (num_beams <= 0) {
    return false;
  }

  // Fill scan
  // (uses vector.reserve wherever possible to avoid initalization and unecessary memory expansion)
  builtin_interfaces::msg::Time stampTime = rclcpp::Time(system_time_stamp) + system_latency_ +
    user_latency_ + getAngularTimeOffset();
  msg.header.stamp = stampTime;

  msg.ranges.reserve(num_beams);
  if (use_intensity_) {
    msg.intensities.reserve(num_beams);
  }

  for (int i = 0u; i < num_beams; i++) {
    sensor_msgs::msg::LaserEcho range_echo;
    range_echo.echoes.reserve(URG_MAX_ECHO);
    sensor_msgs::msg::LaserEcho intensity_echo;
    if (use_intensity_) {
      intensity_echo.echoes.reserve(URG_MAX_ECHO);
    }
    for (size_t j = 0; j < URG_MAX_ECHO; j++) {
      if (data_[(URG_MAX_ECHO * i) + j] != 0) {
        range_echo.echoes.push_back(static_cast<float>(data_[(URG_MAX_ECHO * i) + j]) / 1000.0f);
        if (use_intensity_) {
          intensity_echo.echoes.push_back(intensity_[(URG_MAX_ECHO * i) + j]);
        }
      } else {
        break;
      }
    }
    msg.ranges.push_back(range_echo);
    if (use_intensity_) {
      msg.intensities.push_back(intensity_echo);
    }
  }

  return true;
}

bool URGCWrapper::getXR00Status(URGStatus & status)
{
  // Construct and write XR00 command.
  std::string str_cmd;
<<<<<<< HEAD
  str_cmd += 0x02;                 // STX
  str_cmd.append("000EXR009AD0");  // XR00 cmd with length and checksum.
  str_cmd += 0x03;                 // ETX
=======
  str_cmd += 0x02;  // STX
  str_cmd.append("000EAR00A012");  // AR00 cmd with length and checksum.
  str_cmd += 0x03;  // ETX
>>>>>>> fcdecbb9

  // Get the response
  std::string response = sendCommand(str_cmd, false);

  if (response.empty() || response.size() < XR00_PACKET_SIZE) {
    RCLCPP_WARN(
<<<<<<< HEAD
      logger_, "Invalid response from XR00 expected size: %lu actual: %lu", XR00_PACKET_SIZE,
      response.size());
=======
      logger_, "Invalid response from AR00 expected size: %lu actual: %lu",
      AR00_PACKET_SIZE, response.size());
>>>>>>> fcdecbb9
    return false;
  }

  RCLCPP_DEBUG(logger_, "Full response: %s", response.c_str());

  // Strip STX and ETX before calculating the CRC.
  response.erase(0, 1);
  response.erase(response.size() - 1, 1);

  // Get the CRC, it's the last 4 chars.
  std::stringstream ss;
  ss << response.substr(response.size() - 4, 4);
  uint16_t crc;
  ss >> std::hex >> crc;

  // Remove the CRC from the check.
  std::string msg = response.substr(0, response.size() - 4);
  // Check the checksum.
  uint16_t checksum_result = checkCRC(msg.data(), msg.size());

  if (checksum_result != crc) {
    RCLCPP_WARN(logger_, "Received bad frame, incorrect checksum");
    return false;
  }

  // Debug output reponse up to scan data.
  RCLCPP_DEBUG(logger_, "Response: %s", response.substr(0, 41).c_str());
  // Decode the result if crc checks out.
  // Grab the status
  ss.clear();
  RCLCPP_DEBUG(logger_, "Status: %s", response.substr(8, 2).c_str());
  ss << response.substr(8, 2);  // Status is 8th position 2 chars.
  ss >> std::hex >> status.status;

  if (status.status != 0) {
    RCLCPP_WARN(logger_, "Received bad status");
    return false;
  }

  // Grab the operating mode
  ss.clear();
  RCLCPP_DEBUG(logger_, "Operating mode: %s", response.substr(10, 1).c_str());
  ss << response.substr(10, 1);
  ss >> std::hex >> status.operating_mode;

  // Grab the area number
  ss.clear();
  ss << response.substr(11, 2);
  RCLCPP_DEBUG(logger_, "Area Number: %s", response.substr(11, 2).c_str());
  ss >> std::hex >> status.area_number;
  // Per documentation add 1 to offset area number
  status.area_number++;

  // Grab the Error Status
  ss.clear();
  ss << response.substr(13, 1);
  RCLCPP_DEBUG(logger_, "Error status: %s", response.substr(13, 1).c_str());
  ss >> std::hex >> status.error_status;


  // Grab the error code
  ss.clear();
  ss << response.substr(14, 2);
  RCLCPP_DEBUG(logger_, "Error code: %s", response.substr(14, 2).c_str());
  ss >> std::hex >> status.error_code;
  // Offset by 0x40 is non-zero as per documentation
  if (status.error_code != 0) {
    status.error_code += 0x40;
  }

  // Get the lockout status
  ss.clear();
  ss << response.substr(16, 1);
  RCLCPP_DEBUG(logger_, "Lockout: %s", response.substr(16, 1).c_str());
  ss >> std::hex >> status.lockout_status;

  // Get the contamination status
  ss.clear();
  ss << response.substr(60, 1);
  RCLCPP_DEBUG(logger_, "Contamination: %s", response.substr(60, 1).c_str());
  ss >> std::hex >> status.contamination_warning;

  return true;
}

bool URGCWrapper::getDL00Status(UrgDetectionReport & report)
{
  // Construct and write DL00 command.
  std::string str_cmd;
  str_cmd += 0x02;  // STX
  str_cmd.append("000EDL005BCB");  // DL00 cmd with length and checksum.
  str_cmd += 0x03;  // ETX

  // Get the response
  std::string response = sendCommand(str_cmd, true);

  if (response.empty() || response.size() < DL00_PACKET_SIZE) {
    RCLCPP_WARN(
      logger_, "Invalid response from DL00 expected size: %lu actual: %lu",
      DL00_PACKET_SIZE, response.size());
    return false;
  }

  RCLCPP_DEBUG(logger_, "Full response: %s", response.c_str());

  // Strip STX and ETX before calculating the CRC.
  response.erase(0, 1);
  response.erase(response.size() - 1, 1);

  // Get the CRC, it's the last 4 chars.
  std::stringstream ss;
  ss << response.substr(response.size() - 4, 4);
  uint16_t crc;
  ss >> std::hex >> crc;

  // Remove the CRC from the check.
  std::string msg = response.substr(0, response.size() - 4);
  // Check the checksum.
  uint16_t checksum_result = checkCRC(msg.data(), msg.size());

  if (checksum_result != crc) {
    RCLCPP_WARN(logger_, "Received bad frame, incorrect checksum");
    return false;
  }

  // Decode the result if crc checks out.
  // Grab the status
  uint16_t status = 0;
  ss.clear();
  RCLCPP_DEBUG(logger_, "Status: %s", response.substr(8, 2).c_str());
  ss << response.substr(8, 2);  // Status is 8th position 2 chars.
  ss >> std::hex >> status;

  if (status != 0) {
    RCLCPP_WARN(logger_, "Received bad status");
    return false;
  }

  std::vector<UrgDetectionReport> reports;
  msg = msg.substr(10);  // remove the header.
  // Process the message, there are 29 reports.
  // The 30th report is a circular buff marker of area with 0xFF
  // denoting the "last" report being the previous one.
  for (int i = 0; i < 30; i++) {
    uint16_t area = 0;
    uint16_t distance = 0;
    uint16_t step = 0;
    ss.clear();

    // Each msg is 64 chars long, offset which
    // report is being read in.
    uint16_t offset_pos = i * 64;
    ss << msg.substr(offset_pos, 2);  // Area is 2 chars long
    ss >> std::hex >> area;


    ss.clear();
    ss << msg.substr(offset_pos + 4, 4);  // Distance is offset 4 from beginning, 4 chars long.
    ss >> std::hex >> distance;

    ss.clear();
    ss << msg.substr(offset_pos + 8, 4);  // "Step" is offset 8 from beginning 4 chars long.
    ss >> std::hex >> step;
    RCLCPP_DEBUG(logger_, "%d Area: %d Distance: %d Step: %d", i, area, distance, step);

    UrgDetectionReport r;
    r.area = area;
    r.distance = distance;
    // From read value to angle of report is a value/8.
    r.angle = static_cast<float>(step) / 8.0;

    reports.push_back(r);
  }

  for (auto iter = reports.begin(); iter != reports.end(); ++iter) {
    // Check if value retrieved for area is FF.
    // if it is this is the last element lasers circular buffer.
    if (iter->area == 0xFF) {
      // Try and read the previous item.
      // if it's the beginning, then all reports
      // are empty.
      if (iter - 1 == reports.begin()) {
        RCLCPP_DEBUG(logger_, "All reports are empty, no detections available.");
        report.status = status;
        return false;
      }
      if (iter - 1 != reports.begin()) {
        report = *(iter - 1);
        report.area += 1;  // Final area is offset by 1.
        report.status = status;
        break;
      }
    }
  }

  return true;
}

bool URGCWrapper::setToSCIP2()
{
  if (urg_.connection.type == URG_ETHERNET) {
    return false;
  }

  char buffer[sizeof("SCIP2.0\n")];
  int n;

  do {
    n = serial_readline(&(urg_.connection.serial), buffer, sizeof(buffer), 1000);
  } while (n >= 0);

  serial_write(&(urg_.connection.serial), "SCIP2.0\n", sizeof(buffer));
  n = serial_readline(&(urg_.connection.serial), buffer, sizeof(buffer), 1000);

  // Check if switching was successful.
  if (n > 0 && strcmp(buffer, "SCIP2.0") == 0 &&
    urg_open(&urg_, URG_SERIAL, serial_port_.c_str(), (long)serial_baud_) >= 0)  // NOLINT
  {
    RCLCPP_DEBUG(logger_, "Set sensor to SCIP 2.0.");
    return true;
  }
  return false;
}

uint16_t URGCWrapper::checkCRC(const char * bytes, const uint32_t size)
{
  boost::crc_optimal<16, 0x1021, 0, 0, true, true> crc_kermit_type;
  crc_kermit_type.process_bytes(bytes, size);
  return crc_kermit_type.checksum();
}

std::string URGCWrapper::sendCommand(const std::string & cmd, bool stop_scan)
{
  std::string result;
  bool restart = false;

  if (isStarted() && stop_scan) {
    restart = true;
    // Scan must stop before sending a command
    stop();
  }

  // Get the socket reference and send
  int sock = urg_.connection.tcpclient.sock_desc;

  struct timeval tv;
  tv.tv_sec = 1;
  setsockopt(sock, SOL_SOCKET, SO_RCVTIMEO, (const char *)&tv, sizeof(tv));

  write(sock, cmd.c_str(), cmd.size());

  // All serial command structures start with STX + LEN as
  // the first 5 bytes, read those in.
  ssize_t total_read_len = 0;
  ssize_t read_len = 0;
  // Read in the header, make sure we get all 5 bytes expcted
  char recvb[5] = {0};
  ssize_t expected_read = 5;
  while (total_read_len < expected_read) {
    read_len = read(sock, recvb + total_read_len, expected_read - total_read_len);  // READ STX
    total_read_len += read_len;
    if (read_len <= 0) {
      RCLCPP_ERROR(logger_, "Read socket failed: %s", strerror(errno));
      result.clear();
      return result;
    }
  }

  std::string recv_header(recvb, read_len);
  // Convert the read len from hex chars to int.
  std::stringstream ss;
  ss << recv_header.substr(1, 4);
  ss >> std::hex >> expected_read;
  RCLCPP_DEBUG(logger_, "Read len: %lu bytes", expected_read);

  // Already read len of 5, take that out.
  uint32_t arr_size = expected_read - 5;
  // Bounds check the size, we really shouldn't exceed 8703 bytes
  // based on the currently known messages on the hokuyo documentations
  if (arr_size > 10000) {
    RCLCPP_ERROR(
      logger_, "Buffer creation bounds exceeded, shouldn't allocate: %" PRIu32 " bytes",
      arr_size);
    result.clear();
    return result;
  }

  RCLCPP_DEBUG(logger_, "Creating buffer read of arr_Size: %" PRIu32 " bytes", arr_size);
  // Create buffer space for read.
  auto data = std::make_unique<char[]>(arr_size);

  // Read the remaining command
  total_read_len = 0;
  read_len = 0;
  expected_read = arr_size;

  RCLCPP_DEBUG(logger_, "Expected body size: %lu bytes", expected_read);
  while (total_read_len < expected_read) {
    read_len = read(sock, data.get() + total_read_len, expected_read - total_read_len);
    total_read_len += read_len;
    RCLCPP_DEBUG(logger_, "Read in after header: %lu bytes", read_len);
    if (read_len <= 0) {
      RCLCPP_DEBUG(logger_, "Read socket failed: %s", strerror(errno));
      result.clear();
      return result;
    }
  }

  // Combine the read portions to return for processing.
  result += recv_header;
  result += std::string(data.get(), expected_read);

  // Resume scan after sending.
  if (restart) {
    start();
  }

  return result;
}

bool URGCWrapper::isStarted() const
{
  return started_;
}

double URGCWrapper::getRangeMin() const
{
  long minr;  // NOLINT
  long maxr;  // NOLINT
  urg_distance_min_max(&urg_, &minr, &maxr);
  return static_cast<double>(minr) / 1000.0;
}

double URGCWrapper::getRangeMax() const
{
  long minr;  // NOLINT
  long maxr;  // NOLINT
  urg_distance_min_max(&urg_, &minr, &maxr);
  return static_cast<double>(maxr) / 1000.0;
}

double URGCWrapper::getAngleMin() const
{
  return urg_step2rad(&urg_, first_step_);
}

double URGCWrapper::getAngleMax() const
{
  return urg_step2rad(&urg_, last_step_);
}

double URGCWrapper::getAngleMinLimit() const
{
  int min_step;
  int max_step;
  urg_step_min_max(&urg_, &min_step, &max_step);
  return urg_step2rad(&urg_, min_step);
}

double URGCWrapper::getAngleMaxLimit() const
{
  int min_step;
  int max_step;
  urg_step_min_max(&urg_, &min_step, &max_step);
  return urg_step2rad(&urg_, max_step);
}

double URGCWrapper::getAngleIncrement() const
{
  double angle_min = getAngleMin();
  double angle_max = getAngleMax();
  return cluster_ * (angle_max - angle_min) / static_cast<double>(last_step_ - first_step_);
}

double URGCWrapper::getScanPeriod() const
{
  long scan_usec = urg_scan_usec(&urg_);  // NOLINT
  return 1.e-6 * static_cast<double>(scan_usec);
}

double URGCWrapper::getTimeIncrement() const
{
  int min_step;
  int max_step;
  urg_step_min_max(&urg_, &min_step, &max_step);
  double scan_period = getScanPeriod();
  double circle_fraction = (getAngleMaxLimit() - getAngleMinLimit()) / (2.0 * 3.141592);
  return cluster_ * circle_fraction * scan_period / static_cast<double>(max_step - min_step);
}


std::string URGCWrapper::getIPAddress() const
{
  return ip_address_;
}

int URGCWrapper::getIPPort() const
{
  return ip_port_;
}

std::string URGCWrapper::getSerialPort() const
{
  return serial_port_;
}

int URGCWrapper::getSerialBaud() const
{
  return serial_baud_;
}

std::string URGCWrapper::getVendorName()
{
  return std::string(urg_sensor_vendor(&urg_));
}

std::string URGCWrapper::getProductName()
{
  return std::string(urg_sensor_product_type(&urg_));
}

std::string URGCWrapper::getFirmwareVersion()
{
  return std::string(urg_sensor_firmware_version(&urg_));
}

std::string URGCWrapper::getFirmwareDate()
{
  return std::string(urg_sensor_firmware_date(&urg_));
}

std::string URGCWrapper::getProtocolVersion()
{
  return std::string(urg_sensor_protocol_version(&urg_));
}

std::string URGCWrapper::getDeviceID()
{
  return std::string(urg_sensor_serial_id(&urg_));
}

rclcpp::Duration URGCWrapper::getComputedLatency() const
{
  return system_latency_;
}

rclcpp::Duration URGCWrapper::getUserTimeOffset() const
{
  return user_latency_;
}

std::string URGCWrapper::getSensorStatus()
{
  return std::string(urg_sensor_status(&urg_));
}

std::string URGCWrapper::getSensorState()
{
  return std::string(urg_sensor_state(&urg_));
}

void URGCWrapper::setFrameId(const std::string & frame_id)
{
  frame_id_ = frame_id;
}

void URGCWrapper::setUserLatency(const double latency)
{
  user_latency_ = rclcpp::Duration(std::chrono::duration<double>(latency));
}

// Must be called before urg_start
bool URGCWrapper::setAngleLimitsAndCluster(double & angle_min, double & angle_max, int cluster)
{
  if (started_) {
    return false;  // Must not be streaming
  }

  // Set step limits
  first_step_ = urg_rad2step(&urg_, angle_min);
  last_step_ = urg_rad2step(&urg_, angle_max);
  cluster_ = cluster;

  // Make sure step limits are not the same
  if (first_step_ == last_step_) {
    // Make sure we're not at a limit
    int min_step;
    int max_step;
    urg_step_min_max(&urg_, &min_step, &max_step);
    if (first_step_ == min_step) {  // At beginning of range
      last_step_ = first_step_ + 1;
    } else {  // At end of range (or all other cases)
      first_step_ = last_step_ - 1;
    }
  }

  // Make sure angle_max is greater than angle_min (should check this after end limits)
  if (last_step_ < first_step_) {
    double temp = first_step_;
    first_step_ = last_step_;
    last_step_ = temp;
  }

  angle_min = urg_step2rad(&urg_, first_step_);
  angle_max = urg_step2rad(&urg_, last_step_);
  int result = urg_set_scanning_parameter(&urg_, first_step_, last_step_, cluster);
  if (result < 0) {
    return false;
  }
  return true;
}

void URGCWrapper::setSkip(int skip)
{
  skip_ = skip;
}

bool URGCWrapper::isIntensitySupported()
{
  if (started_) {
    return false;  // Must not be streaming
  }

  urg_start_measurement(&urg_, URG_DISTANCE_INTENSITY, 0, 0);
  int ret = urg_get_distance_intensity(&urg_, &data_[0], &intensity_[0], NULL, NULL);
  if (ret <= 0) {
    // make sure to stop measurement if returning false
    urg_stop_measurement(&urg_);
    return false;  // Failed to start measurement with intensity: must not support it
  }
  urg_stop_measurement(&urg_);
  return true;
}

bool URGCWrapper::isMultiEchoSupported()
{
  if (started_) {
    return false;  // Must not be streaming
  }

  urg_start_measurement(&urg_, URG_MULTIECHO, 0, 0);
  int ret = urg_get_multiecho(&urg_, &data_[0], NULL, NULL);
  if (ret <= 0) {
    return false;  // Failed to start measurement with multiecho: must not support it
  }
  urg_stop_measurement(&urg_);
  return true;
}

rclcpp::Duration URGCWrapper::getAngularTimeOffset() const
{
  // Adjust value for Hokuyo's timestamps
  // Hokuyo's timestamps start from the rear center of the device (at Pi according to ROS standards)
  double circle_fraction = 0.0;
  if (first_step_ == 0 && last_step_ == 0) {
    circle_fraction = (getAngleMinLimit() + 3.141592) / (2.0 * 3.141592);
  } else {
    circle_fraction = (getAngleMin() + 3.141592) / (2.0 * 3.141592);
  }
  return rclcpp::Duration(std::chrono::duration<double>(circle_fraction * getScanPeriod()));
}

rclcpp::Duration URGCWrapper::computeLatency(size_t num_measurements)
{
  system_latency_ = rclcpp::Duration(std::chrono::seconds(0));

  rclcpp::Duration start_offset = getNativeClockOffset(1);
  rclcpp::Duration previous_offset(std::chrono::seconds(0));

  std::vector<rclcpp::Duration> time_offsets;
  for (size_t i = 0; i < num_measurements; i++) {
    rclcpp::Duration scan_offset = getTimeStampOffset(1);
    rclcpp::Duration post_offset = getNativeClockOffset(1);
    rclcpp::Duration adjusted_scan_offset = scan_offset - start_offset;
    rclcpp::Duration adjusted_post_offset = post_offset - start_offset;
    rclcpp::Duration average_offset(
      std::chrono::duration<double>(
        adjusted_post_offset.nanoseconds() / 2.0 +
        previous_offset.nanoseconds() / 2.0));

    time_offsets.push_back(adjusted_scan_offset - average_offset);

    previous_offset = adjusted_post_offset;
  }

  // Get median value
  // Sort vector using nth_element (partially sorts up to the median index)
  std::nth_element(
    time_offsets.begin(),
    time_offsets.begin() + time_offsets.size() / 2, time_offsets.end());
  system_latency_ = time_offsets[time_offsets.size() / 2];
  // Angular time offset makes the output comparable to that of hokuyo_node
  return system_latency_ + getAngularTimeOffset();
}

rclcpp::Duration URGCWrapper::getNativeClockOffset(size_t num_measurements)
{
  if (started_) {
    std::stringstream ss;
    ss << "Cannot get native clock offset while started.";
    throw std::runtime_error(ss.str());
  }

  if (urg_start_time_stamp_mode(&urg_) < 0) {
    std::stringstream ss;
    ss << "Cannot start time stamp mode.";
    throw std::runtime_error(ss.str());
  }

  std::vector<rclcpp::Duration> time_offsets;
  for (size_t i = 0; i < num_measurements; i++) {
    rclcpp::Time request_time(std::chrono::duration_cast<std::chrono::nanoseconds>(
        std::chrono::system_clock::now().time_since_epoch()).count());
    double urg_ts = urg_time_stamp(&urg_);
    rclcpp::Time laser_time(1e6 * urg_ts);
    rclcpp::Time response_time(std::chrono::duration_cast<std::chrono::nanoseconds>(
        std::chrono::system_clock::now().time_since_epoch()).count());
    rclcpp::Time average_time(response_time.nanoseconds() / 2.0 + request_time.nanoseconds() / 2.0);
    time_offsets.push_back(laser_time - average_time);
  }

  if (urg_stop_time_stamp_mode(&urg_) < 0) {
    std::stringstream ss;
    ss << "Cannot stop time stamp mode.";
    throw std::runtime_error(ss.str());
  }

  // Return median value
  // Sort vector using nth_element (partially sorts up to the median index)
  std::nth_element(
    time_offsets.begin(),
    time_offsets.begin() + time_offsets.size() / 2, time_offsets.end());
  return time_offsets[time_offsets.size() / 2];
}

rclcpp::Duration URGCWrapper::getTimeStampOffset(size_t num_measurements)
{
  if (started_) {
    std::stringstream ss;
    ss << "Cannot get time stamp offset while started.";
    throw std::runtime_error(ss.str());
  }

  start();

  std::vector<rclcpp::Duration> time_offsets;
  for (size_t i = 0; i < num_measurements; i++) {
    long time_stamp;  // NOLINT
    unsigned long long system_time_stamp;  // NOLINT
    int ret = 0;

    if (measurement_type_ == URG_DISTANCE) {
      ret = urg_get_distance(&urg_, &data_[0], &time_stamp, &system_time_stamp);
    } else if (measurement_type_ == URG_DISTANCE_INTENSITY) {
      ret = urg_get_distance_intensity(
        &urg_, &data_[0], &intensity_[0], &time_stamp,
        &system_time_stamp);
    } else if (measurement_type_ == URG_MULTIECHO) {
      ret = urg_get_multiecho(&urg_, &data_[0], &time_stamp, &system_time_stamp);
    } else if (measurement_type_ == URG_MULTIECHO_INTENSITY) {
      ret = urg_get_multiecho_intensity(
        &urg_, &data_[0], &intensity_[0], &time_stamp,
        &system_time_stamp);
    }

    if (ret <= 0) {
      std::stringstream ss;
      ss << "Cannot get scan to measure time stamp offset.";
      throw std::runtime_error(ss.str());
    }

    rclcpp::Time laser_timestamp(1e6 * time_stamp);
    rclcpp::Time system_time(system_time_stamp);

    time_offsets.push_back(laser_timestamp - system_time);
  }

  stop();

  // Return median value
  // Sort vector using nth_element (partially sorts up to the median index)
  std::nth_element(
    time_offsets.begin(),
    time_offsets.begin() + time_offsets.size() / 2, time_offsets.end());
  return time_offsets[time_offsets.size() / 2];
}
}  // namespace urg_node<|MERGE_RESOLUTION|>--- conflicted
+++ resolved
@@ -328,28 +328,17 @@
 {
   // Construct and write XR00 command.
   std::string str_cmd;
-<<<<<<< HEAD
   str_cmd += 0x02;                 // STX
   str_cmd.append("000EXR009AD0");  // XR00 cmd with length and checksum.
   str_cmd += 0x03;                 // ETX
-=======
-  str_cmd += 0x02;  // STX
-  str_cmd.append("000EAR00A012");  // AR00 cmd with length and checksum.
-  str_cmd += 0x03;  // ETX
->>>>>>> fcdecbb9
 
   // Get the response
   std::string response = sendCommand(str_cmd, false);
 
   if (response.empty() || response.size() < XR00_PACKET_SIZE) {
     RCLCPP_WARN(
-<<<<<<< HEAD
       logger_, "Invalid response from XR00 expected size: %lu actual: %lu", XR00_PACKET_SIZE,
       response.size());
-=======
-      logger_, "Invalid response from AR00 expected size: %lu actual: %lu",
-      AR00_PACKET_SIZE, response.size());
->>>>>>> fcdecbb9
     return false;
   }
 
